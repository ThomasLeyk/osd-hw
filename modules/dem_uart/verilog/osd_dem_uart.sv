
module osd_dem_uart
  (input clk, rst,

   input dii_flit debug_in, output debug_in_ready,
   output dii_flit debug_out, input debug_out_ready,

   input [9:0]  id,

   input [7:0]  out_char,
   input        out_valid,
   output reg   out_ready,

   output [7:0] in_char,
   output       in_valid,
   input        in_ready);

   logic        reg_request;
   logic        reg_write;
   logic [15:0] reg_addr;
   logic [1:0]  reg_size;
   logic [15:0] reg_wdata;
   logic        reg_ack;
   logic        reg_err;
   logic [15:0] reg_rdata;

   assign reg_ack = 0;
   assign reg_err = 0;
   assign reg_rdata = 0;
   
   logic        stall;

   dii_flit c_ctrlstat_out; logic c_ctrlstat_out_ready;
   dii_flit c_uart_out; logic c_uart_out_ready;
   
   osd_statctrlif
     #(.MODID(16'h2), .MODVERSION(16'h0),
       .MAX_REG_SIZE(16), .CAN_STALL(1))
   u_statctrlif(.*,
<<<<<<< HEAD
                .debug_out (c_ctrlstat_out),
                .debug_out_ready (c_ctrlstat_out_ready));
=======
                .debug_in (debug_in),
                .debug_out (c_ctrlstat_out));
>>>>>>> 1a7c06de

   ring_router_mux
     u_mux(.*,
           .in_local (c_uart_out),
           .in_local_ready (c_uart_out_ready),
           .in_ring (c_ctrlstat_out),
           .in_ring_ready (c_ctrlstat_out_ready),
           .out_mux    (debug_out),
           .out_mux_ready    (debug_out_ready));

   reg [1:0]    state;
   
   always @(posedge clk) begin
      if (rst) begin
         state <= 0;
      end else begin
         case (state)
           0: begin
              if (out_valid & !stall & c_uart_out_ready) begin
                 state <= 1;
              end
           end
           1: begin
              if (c_uart_out_ready) begin
                 state <= 2;
              end
           end
           2: begin
              if (c_uart_out_ready) begin
                 state <= 0;
              end
           end
         endcase
      end
   end

   always @(*) begin
      c_uart_out.valid = 0;
      c_uart_out.last = 0;
      c_uart_out.data = 'x;
      out_ready = 0;
                  
      case (state)
        0: begin
           c_uart_out.valid = out_valid & !stall;
           c_uart_out.data = 0;
        end
        1: begin
           c_uart_out.valid = 1;
           c_uart_out.data = {4'b1000, 2'b00, 10'(id)};
        end
        2: begin
           c_uart_out.valid = 1;
           c_uart_out.data = {8'h0, out_char};
           c_uart_out.last = 1;
           out_ready = c_uart_out_ready;
        end
      endcase // case (state)
   end
   
endmodule // osd_dem_uart

   <|MERGE_RESOLUTION|>--- conflicted
+++ resolved
@@ -37,13 +37,8 @@
      #(.MODID(16'h2), .MODVERSION(16'h0),
        .MAX_REG_SIZE(16), .CAN_STALL(1))
    u_statctrlif(.*,
-<<<<<<< HEAD
                 .debug_out (c_ctrlstat_out),
                 .debug_out_ready (c_ctrlstat_out_ready));
-=======
-                .debug_in (debug_in),
-                .debug_out (c_ctrlstat_out));
->>>>>>> 1a7c06de
 
    ring_router_mux
      u_mux(.*,
